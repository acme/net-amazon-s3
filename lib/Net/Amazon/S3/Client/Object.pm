package Net::Amazon::S3::Client::Object;
use Moose 0.85;
use MooseX::StrictConstructor 0.16;
use DateTime::Format::HTTP;
use Digest::MD5 qw(md5_hex);
use Digest::MD5::File qw(file_md5 file_md5_hex);
use File::stat;
use MIME::Base64;
use Moose::Util::TypeConstraints;
use MooseX::Types::DateTime::MoreCoercions 0.07 qw( DateTime );
use IO::File 1.14;

# ABSTRACT: An easy-to-use Amazon S3 client object

enum 'AclShort' =>
    qw(private public-read public-read-write authenticated-read);

enum 'StorageClass' =>
    qw(standard reduced_redundancy);

has 'client' =>
    ( is => 'ro', isa => 'Net::Amazon::S3::Client', required => 1 );
has 'bucket' =>
    ( is => 'ro', isa => 'Net::Amazon::S3::Client::Bucket', required => 1 );
has 'key'  => ( is => 'ro', isa => 'Str',  required => 1 );
has 'etag' => ( is => 'ro', isa => 'Etag', required => 0 );
has 'size' => ( is => 'ro', isa => 'Int',  required => 0 );
has 'last_modified' =>
    ( is => 'ro', isa => DateTime, coerce => 1, required => 0 );
has 'expires' => ( is => 'rw', isa => DateTime, coerce => 1, required => 0 );
has 'acl_short' =>
    ( is => 'ro', isa => 'AclShort', required => 0, default => 'private' );
has 'content_type' => (
    is       => 'ro',
    isa      => 'Str',
    required => 0,
    default  => 'binary/octet-stream'
);
has 'content_disposition' => (
    is => 'ro',
    isa => 'Str',
    required => 0,
);
has 'content_encoding' => (
    is       => 'ro',
    isa      => 'Str',
    required => 0,
);
has 'storage_class' => (
    is       => 'ro',
    isa      => 'StorageClass',
    required => 0,
    default  => 'standard',
);
has 'user_metadata' => (
    is       => 'ro',
    isa      => 'HashRef',
    required => 0,
    default  => sub { {} },
);

__PACKAGE__->meta->make_immutable;

sub exists {
    my $self = shift;

    my $http_request = Net::Amazon::S3::Request::GetObject->new(
        s3     => $self->client->s3,
        bucket => $self->bucket->name,
        key    => $self->key,
        method => 'HEAD',
    )->http_request;

    my $http_response = $self->client->_send_request_raw($http_request);
    return $http_response->code == 200 ? 1 : 0;
}

sub _get {
    my $self = shift;

    my $http_request = Net::Amazon::S3::Request::GetObject->new(
        s3     => $self->client->s3,
        bucket => $self->bucket->name,
        key    => $self->key,
        method => 'GET',
    )->http_request;

    my $http_response = $self->client->_send_request($http_request);
    my $content       = $http_response->content;
    $self->_load_user_metadata($http_response);

    my $md5_hex = md5_hex($content);
    my $etag = $self->etag || $self->_etag($http_response);
    confess 'Corrupted download'
      if( !$self->_is_multipart_etag($etag) && $etag ne $md5_hex);

<<<<<<< HEAD
    return $content;
=======
    if ( $self->etag ) {
        confess 'Corrupted download' if $self->etag ne $md5_hex;
    } else {
        confess 'Corrupted download'
            if $self->_etag($http_response) ne $md5_hex;
    }
    return $http_response;
}

sub get {
    my $self = shift;
    return $self->_get->content;
}

sub get_decoded {
    my $self = shift;
    return $self->_get->decoded_content(@_);
>>>>>>> 7950fbcd
}

sub get_filename {
    my ($self, $filename) = @_;

    my $http_request = Net::Amazon::S3::Request::GetObject->new(
        s3     => $self->client->s3,
        bucket => $self->bucket->name,
        key    => $self->key,
        method => 'GET',
    )->http_request;

    my $http_response
        = $self->client->_send_request($http_request, $filename);

    $self->_load_user_metadata($http_response);

    my $md5_hex = file_md5_hex($filename);

    my $etag = $self->etag || $self->_etag($http_response);
    confess
      'Corrupted download' if(!$self->_is_multipart_etag($etag) && $etag ne $md5_hex);
}

sub _load_user_metadata {
    my ( $self, $http_response ) = @_;

    my %user_metadata;
    for my $header_name ($http_response->header_field_names) {
        my ($metadata_name) = lc($header_name) =~ /\A x-amz-meta- (.*) \z/xms
            or next;
        $user_metadata{$metadata_name} = $http_response->header($header_name);
    }

    %{ $self->user_metadata } = %user_metadata;
}

sub put {
    my ( $self, $value ) = @_;
    $self->_put( $value, length $value, md5_hex($value) );
}

sub _put {
    my ( $self, $value, $size, $md5_hex ) = @_;

    my $md5_base64 = encode_base64( pack( 'H*', $md5_hex ) );
    chomp $md5_base64;

    my $conf = {
        'Content-MD5'    => $md5_base64,
        'Content-Length' => $size,
        'Content-Type'   => $self->content_type,
    };

    if ( $self->expires ) {
        $conf->{Expires}
            = DateTime::Format::HTTP->format_datetime( $self->expires );
    }
    if ( $self->content_encoding ) {
        $conf->{'Content-Encoding'} = $self->content_encoding;
    }
    if ( $self->content_disposition ) {
        $conf->{'Content-Disposition'} = $self->content_disposition;
    }
    if ( $self->storage_class && $self->storage_class ne 'standard' ) {
        $conf->{'x-amz-storage-class'} = uc $self->storage_class;
    }
    $conf->{"x-amz-meta-\L$_"} = $self->user_metadata->{$_}
        for keys %{ $self->user_metadata };

    my $http_request = Net::Amazon::S3::Request::PutObject->new(
        s3        => $self->client->s3,
        bucket    => $self->bucket->name,
        key       => $self->key,
        value     => $value,
        headers   => $conf,
        acl_short => $self->acl_short,
    )->http_request;

    my $http_response = $self->client->_send_request($http_request);

    confess 'Error uploading ' . $http_response->as_string
        if $http_response->code != 200;

    my $etag = $self->_etag($http_response);

    confess 'Corrupted upload' if $etag ne $md5_hex;
}

sub put_filename {
    my ( $self, $filename ) = @_;

    my $md5_hex = $self->etag || file_md5_hex($filename);
    my $size = $self->size;
    unless ($size) {
        my $stat = stat($filename) || confess("No $filename: $!");
        $size = $stat->size;
    }

<<<<<<< HEAD
    my $md5 = pack( 'H*', $md5_hex );
    my $md5_base64 = encode_base64($md5);
    chomp $md5_base64;

    my $conf = {
        'Content-MD5'    => $md5_base64,
        'Content-Length' => $size,
        'Content-Type'   => $self->content_type,
    };

    if ( $self->expires ) {
        $conf->{Expires}
            = DateTime::Format::HTTP->format_datetime( $self->expires );
    }
    if ( $self->content_encoding ) {
        $conf->{'Content-Encoding'} = $self->content_encoding;
    }
    if ( $self->content_disposition ) {
        $conf->{'Content-Disposition'} = $self->content_disposition;
    }


    my $http_request = Net::Amazon::S3::Request::PutObject->new(
        s3        => $self->client->s3,
        bucket    => $self->bucket->name,
        key       => $self->key,
        value     => $self->_content_sub($filename),
        headers   => $conf,
        acl_short => $self->acl_short,
    )->http_request;

    my $http_response = $self->client->_send_request($http_request);

    confess 'Error uploading' . $http_response->as_string
        if $http_response->code != 200;

    confess 'Corrupted upload' if $self->_etag($http_response) ne $md5_hex;
=======
    $self->_put( $self->_content_sub($filename), $size, $md5_hex );
>>>>>>> 7950fbcd
}

sub delete {
    my $self = shift;

    my $http_request = Net::Amazon::S3::Request::DeleteObject->new(
        s3     => $self->client->s3,
        bucket => $self->bucket->name,
        key    => $self->key,
    )->http_request;

    $self->client->_send_request($http_request);
}

sub initiate_multipart_upload {
    my $self = shift;
    my $http_request = Net::Amazon::S3::Request::InitiateMultipartUpload->new(
        s3     => $self->client->s3,
        bucket => $self->bucket->name,
        key    => $self->key,
    )->http_request;
    my $xpc = $self->client->_send_request_xpc($http_request);
    my $upload_id = $xpc->findvalue('//s3:UploadId');
    confess "Couldn't get upload id from initiate_multipart_upload response XML"
      unless $upload_id;

    return $upload_id;
}

sub complete_multipart_upload {
    my $self = shift;

    my %args = ref($_[0]) ? %{$_[0]} : @_;

    #set default args
    $args{s3}       = $self->client->s3;
    $args{key}      = $self->key;
    $args{bucket}   = $self->bucket->name;

    my $http_request =
      Net::Amazon::S3::Request::CompleteMultipartUpload->new(%args)->http_request;
    return $self->client->_send_request($http_request);
}

sub put_part {
    my $self = shift;

    my %args = ref($_[0]) ? %{$_[0]} : @_;

    #set default args
    $args{s3}       = $self->client->s3;
    $args{key}      = $self->key;
    $args{bucket}   = $self->bucket->name;
    #work out content length header
    $args{headers}->{'Content-Length'} = length $args{value}
      if(defined $args{value});

    my $http_request =
      Net::Amazon::S3::Request::PutPart->new(%args)->http_request;
    return $self->client->_send_request($http_request);
}

sub list_parts {
    confess "Not implemented";
    # TODO - Net::Amazon::S3::Request:ListParts is implemented, but need to
    # define better interface at this level. Currently returns raw XML.
}

sub uri {
    my $self = shift;
    return Net::Amazon::S3::Request::GetObject->new(
        s3     => $self->client->s3,
        bucket => $self->bucket->name,
        key    => $self->key,
        method => 'GET',
    )->http_request->uri;
}

sub query_string_authentication_uri {
    my $self = shift;
    return Net::Amazon::S3::Request::GetObject->new(
        s3     => $self->client->s3,
        bucket => $self->bucket->name,
        key    => $self->key,
        method => 'GET',
    )->query_string_authentication_uri( $self->expires->epoch );
}

sub _content_sub {
    my $self      = shift;
    my $filename  = shift;
    my $stat      = stat($filename);
    my $remaining = $stat->size;
    my $blksize   = $stat->blksize || 4096;

    confess "$filename not a readable file with fixed size"
        unless -r $filename and ( -f _ || $remaining );
    my $fh = IO::File->new( $filename, 'r' )
        or confess "Could not open $filename: $!";
    $fh->binmode;

    return sub {
        my $buffer;

        # upon retries the file is closed and we must reopen it
        unless ( $fh->opened ) {
            $fh = IO::File->new( $filename, 'r' )
                or confess "Could not open $filename: $!";
            $fh->binmode;
            $remaining = $stat->size;
        }

        # warn "read remaining $remaining";
        unless ( my $read = $fh->read( $buffer, $blksize ) ) {

#                       warn "read $read buffer $buffer remaining $remaining";
            confess
                "Error while reading upload content $filename ($remaining remaining) $!"
                if $! and $remaining;

            # otherwise, we found EOF
            $fh->close
                or confess "close of upload content $filename failed: $!";
            $buffer ||= ''
                ;    # LWP expects an emptry string on finish, read returns 0
        }
        $remaining -= length($buffer);
        return $buffer;
    };
}

sub _etag {
    my ( $self, $http_response ) = @_;
    my $etag = $http_response->header('ETag');
    if ($etag) {
        $etag =~ s/^"//;
        $etag =~ s/"$//;
    }
    return $etag;
}

sub _is_multipart_etag {
    my ( $self, $etag ) = @_;
    return 1 if($etag =~ /\-\d+$/);
}

1;

__END__

=for test_synopsis
no strict 'vars'

=head1 SYNOPSIS

  # show the key
  print $object->key . "\n";

  # show the etag of an existing object (if fetched by listing
  # a bucket)
  print $object->etag . "\n";

  # show the size of an existing object (if fetched by listing
  # a bucket)
  print $object->size . "\n";

  # to create a new object
  my $object = $bucket->object( key => 'this is the key' );
  $object->put('this is the value');

  # to get the vaue of an object
  my $value = $object->get;

  # to see if an object exists
  if ($object->exists) { ... }

  # to delete an object
  $object->delete;

  # to create a new object which is publically-accessible with a
  # content-type of text/plain which expires on 2010-01-02
  my $object = $bucket->object(
    key          => 'this is the public key',
    acl_short    => 'public-read',
    content_type => 'text/plain',
    expires      => '2010-01-02',
  );
  $object->put('this is the public value');

  # return the URI of a publically-accessible object
  my $uri = $object->uri;

  # upload a file
  my $object = $bucket->object(
    key          => 'images/my_hat.jpg',
    content_type => 'image/jpeg',
  );
  $object->put_filename('hat.jpg');

  # upload a file if you already know its md5_hex and size
  my $object = $bucket->object(
    key          => 'images/my_hat.jpg',
    content_type => 'image/jpeg',
    etag         => $md5_hex,
    size         => $size,
  );
  $object->put_filename('hat.jpg');

  # download the value of the object into a file
  my $object = $bucket->object( key => 'images/my_hat.jpg' );
  $object->get_filename('hat_backup.jpg');

  # use query string authentication
  my $object = $bucket->object(
    key          => 'images/my_hat.jpg',
    expires      => '2009-03-01',
  );
  my $uri = $object->query_string_authentication_uri();

=head1 DESCRIPTION

This module represents objects in buckets.

=head1 METHODS

=head2 etag

  # show the etag of an existing object (if fetched by listing
  # a bucket)
  print $object->etag . "\n";

=head2 delete

  # to delete an object
  $object->delete;

=head2 exists

  # to see if an object exists
  if ($object->exists) { ... }

=head2 get

  # to get the vaue of an object
  my $value = $object->get;

=head2 get_decoded

  # get the value of an object, and decode any Content-Encoding and/or
  # charset; see decoded_content in HTTP::Response
  my $value = $object->get_decoded;

=head2 get_filename

  # download the value of the object into a file
  my $object = $bucket->object( key => 'images/my_hat.jpg' );
  $object->get_filename('hat_backup.jpg');

=head2 key

  # show the key
  print $object->key . "\n";

=head2 put

  # to create a new object
  my $object = $bucket->object( key => 'this is the key' );
  $object->put('this is the value');

  # to create a new object which is publically-accessible with a
  # content-type of text/plain
  my $object = $bucket->object(
    key          => 'this is the public key',
    acl_short    => 'public-read',
    content_type => 'text/plain',
  );
  $object->put('this is the public value');

<<<<<<< HEAD
You may also set Content-Encoding using content_encoding, and
Content-Disposition using content_disposition.
=======
You may also set Content-Encoding using C<content_encoding>, and
Content-Disposition using C<content_disposition>.

You may specify the S3 storage class by setting C<storage_class> to either
C<standard> or C<reduced_redundancy>; the default is C<standard>.
>>>>>>> 7950fbcd

=head2 put_filename

  # upload a file
  my $object = $bucket->object(
    key          => 'images/my_hat.jpg',
    content_type => 'image/jpeg',
  );
  $object->put_filename('hat.jpg');

  # upload a file if you already know its md5_hex and size
  my $object = $bucket->object(
    key          => 'images/my_hat.jpg',
    content_type => 'image/jpeg',
    etag         => $md5_hex,
    size         => $size,
  );
  $object->put_filename('hat.jpg');

<<<<<<< HEAD
You may also set Content-Encoding using content_encoding, and
Content-Disposition using content_disposition.
=======
You may also set Content-Encoding using C<content_encoding>, and
Content-Disposition using C<content_disposition>.

You may specify the S3 storage class by setting C<storage_class> to either
C<standard> or C<reduced_redundancy>; the default is C<standard>.

User metadata may be set by providing a non-empty hashref as
C<user_metadata>.
>>>>>>> 7950fbcd

=head2 query_string_authentication_uri

  # use query string authentication
  my $object = $bucket->object(
    key          => 'images/my_hat.jpg',
    expires      => '2009-03-01',
  );
  my $uri = $object->query_string_authentication_uri();

=head2 size

  # show the size of an existing object (if fetched by listing
  # a bucket)
  print $object->size . "\n";

=head2 uri

  # return the URI of a publically-accessible object
  my $uri = $object->uri;

<<<<<<< HEAD
=head2 initiate_multipart_upload

  #initiate a new multipart upload for this object
  my $object = $bucket->object(
    key         => 'massive_video.avi'
  );
  my $upload_id = $object->initiate_multipart_upload;

=head2 put_part

  #add a part to a multipart upload
  my $put_part_response = $object->put_part(
     upload_id      => $upload_id,
     part_number    => 1,
     value          => $chunk_content,
  );
  my $part_etag = $put_part_response->header('ETag')

  Returns an L<HTTP::Response> object. It is necessary to keep the ETags for
  each part, as these are required to complete the upload.

=head2 complete_multipart_upload

  #complete a multipart upload
  $object->complete_multipart_upload(
    upload_id       => $upload_id,
    etags           => [$etag_1, $etag_2],
    part_numbers    => [$part_number_1, $part_number2],
  );

  The etag and part_numbers parameters are ordered lists specifying the part
  numbers and ETags for each individual part of the multipart upload.
=======
=head2 user_metadata

  my $object = $bucket->object(key => $key);
  my $content = $object->get; # or use $object->get_filename($filename)

  # return the user metadata downloaded, as a hashref
  my $user_metadata = $object->user_metadata;

To upload an object with user metadata, set C<user_metadata> at construction
time to a hashref, with no C<x-amz-meta-> prefixes on the key names.  When
downloading an object, the C<get>, C<get_decoded> and C<get_filename>
methods set the contents of C<user_metadata> to the same format.
>>>>>>> 7950fbcd
<|MERGE_RESOLUTION|>--- conflicted
+++ resolved
@@ -94,9 +94,6 @@
     confess 'Corrupted download'
       if( !$self->_is_multipart_etag($etag) && $etag ne $md5_hex);
 
-<<<<<<< HEAD
-    return $content;
-=======
     if ( $self->etag ) {
         confess 'Corrupted download' if $self->etag ne $md5_hex;
     } else {
@@ -114,7 +111,6 @@
 sub get_decoded {
     my $self = shift;
     return $self->_get->decoded_content(@_);
->>>>>>> 7950fbcd
 }
 
 sub get_filename {
@@ -214,47 +210,7 @@
         $size = $stat->size;
     }
 
-<<<<<<< HEAD
-    my $md5 = pack( 'H*', $md5_hex );
-    my $md5_base64 = encode_base64($md5);
-    chomp $md5_base64;
-
-    my $conf = {
-        'Content-MD5'    => $md5_base64,
-        'Content-Length' => $size,
-        'Content-Type'   => $self->content_type,
-    };
-
-    if ( $self->expires ) {
-        $conf->{Expires}
-            = DateTime::Format::HTTP->format_datetime( $self->expires );
-    }
-    if ( $self->content_encoding ) {
-        $conf->{'Content-Encoding'} = $self->content_encoding;
-    }
-    if ( $self->content_disposition ) {
-        $conf->{'Content-Disposition'} = $self->content_disposition;
-    }
-
-
-    my $http_request = Net::Amazon::S3::Request::PutObject->new(
-        s3        => $self->client->s3,
-        bucket    => $self->bucket->name,
-        key       => $self->key,
-        value     => $self->_content_sub($filename),
-        headers   => $conf,
-        acl_short => $self->acl_short,
-    )->http_request;
-
-    my $http_response = $self->client->_send_request($http_request);
-
-    confess 'Error uploading' . $http_response->as_string
-        if $http_response->code != 200;
-
-    confess 'Corrupted upload' if $self->_etag($http_response) ne $md5_hex;
-=======
     $self->_put( $self->_content_sub($filename), $size, $md5_hex );
->>>>>>> 7950fbcd
 }
 
 sub delete {
@@ -533,16 +489,11 @@
   );
   $object->put('this is the public value');
 
-<<<<<<< HEAD
-You may also set Content-Encoding using content_encoding, and
-Content-Disposition using content_disposition.
-=======
 You may also set Content-Encoding using C<content_encoding>, and
 Content-Disposition using C<content_disposition>.
 
 You may specify the S3 storage class by setting C<storage_class> to either
 C<standard> or C<reduced_redundancy>; the default is C<standard>.
->>>>>>> 7950fbcd
 
 =head2 put_filename
 
@@ -562,10 +513,6 @@
   );
   $object->put_filename('hat.jpg');
 
-<<<<<<< HEAD
-You may also set Content-Encoding using content_encoding, and
-Content-Disposition using content_disposition.
-=======
 You may also set Content-Encoding using C<content_encoding>, and
 Content-Disposition using C<content_disposition>.
 
@@ -574,7 +521,6 @@
 
 User metadata may be set by providing a non-empty hashref as
 C<user_metadata>.
->>>>>>> 7950fbcd
 
 =head2 query_string_authentication_uri
 
@@ -596,7 +542,6 @@
   # return the URI of a publically-accessible object
   my $uri = $object->uri;
 
-<<<<<<< HEAD
 =head2 initiate_multipart_upload
 
   #initiate a new multipart upload for this object
@@ -629,7 +574,7 @@
 
   The etag and part_numbers parameters are ordered lists specifying the part
   numbers and ETags for each individual part of the multipart upload.
-=======
+
 =head2 user_metadata
 
   my $object = $bucket->object(key => $key);
@@ -641,5 +586,4 @@
 To upload an object with user metadata, set C<user_metadata> at construction
 time to a hashref, with no C<x-amz-meta-> prefixes on the key names.  When
 downloading an object, the C<get>, C<get_decoded> and C<get_filename>
-methods set the contents of C<user_metadata> to the same format.
->>>>>>> 7950fbcd
+methods set the contents of C<user_metadata> to the same format.